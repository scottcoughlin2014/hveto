--- conflicted
+++ resolved
@@ -29,15 +29,11 @@
 import os
 import warnings
 import multiprocessing
-<<<<<<< HEAD
 import json
 import datetime
 import sys
 from socket import getfqdn
 from getpass import getuser
-=======
-import sys
->>>>>>> 4f791f3f
 
 try:
     import configparser
